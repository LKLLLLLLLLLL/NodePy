--- conflicted
+++ resolved
@@ -4,26 +4,19 @@
     import {ref} from 'vue'
     import Result from '../results/Result.vue'
     import { useModalStore } from '@/stores/modalStore';
-<<<<<<< HEAD
     import { autoCaptureMinimap } from './GraphCapture/minimapCapture';
     import { autoCaptureDetailed, saveDetailedScreenshot } from './GraphCapture/detailedCapture';
     import {Aim, FullScreen, Lock, Notebook, Upload, View, ZoomIn, ZoomOut,Hide} from '@element-plus/icons-vue'
-=======
-    // import { autoCaptureMinimapAndSave } from './GraphCapture/minimapCapture';
-    import { autoCaptureDetailedAndSave } from './GraphCapture/detailedCapture';
-    import SvgIcon from '@jamescoyle/vue-icon';
-    import { mdiMagnifyPlusOutline, mdiMagnifyMinusOutline, mdiCrosshairsGps, mdiEyeOutline, mdiEyeOff, mdiSync } from '@mdi/js'
->>>>>>> ac24d8c0
 
     const modalStore = useModalStore();
 
-        // 定义各个按钮要使用的 mdi 路径
-        const mdiZoomIn = mdiMagnifyPlusOutline;
-        const mdiZoomOut = mdiMagnifyMinusOutline;
-        const mdiFitView = mdiCrosshairsGps;
-        const mdiView = mdiEyeOutline;
-        const mdiHide = mdiEyeOff;
-        const mdiUploadIcon = mdiSync;
+    // 定义各个按钮要使用的 mdi 路径
+    const mdiZoomIn = mdiMagnifyPlusOutline;
+    const mdiZoomOut = mdiMagnifyMinusOutline;
+    const mdiFitView = mdiCrosshairsGps;
+    const mdiView = mdiEyeOutline;
+    const mdiHide = mdiEyeOff;
+    const mdiUploadIcon = mdiSync;
 
     const showResult = ref<boolean>(false)
 
